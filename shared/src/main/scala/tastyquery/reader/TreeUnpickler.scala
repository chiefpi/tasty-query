--- conflicted
+++ resolved
@@ -1,24 +1,18 @@
 package tastyquery.reader
 
-<<<<<<< HEAD
+import tastyquery.Contexts._
 import tastyquery.ast.Constants.Constant
-=======
-import scala.annotation.tailrec
-import scala.collection.mutable.ListBuffer
->>>>>>> 4b0d1625
 import tastyquery.ast.Names._
 import tastyquery.ast.Symbols.{DummySymbol, Symbol}
 import tastyquery.ast.Trees._
 import tastyquery.ast.Types.{DummyType, TermRef, Type, TypeRef}
 import tastyquery.reader.TastyUnpickler.NameTable
-import tastyquery.Contexts._
+
+import scala.annotation.tailrec
+import scala.collection.mutable
+import scala.collection.mutable.ListBuffer
 
 import dotty.tools.tasty.{TastyBuffer, TastyFormat, TastyReader}, TastyBuffer._, TastyFormat._, TastyReader._
-
-import scala.collection.mutable
-
-import scala.annotation.tailrec
-import scala.collection.mutable.ListBuffer
 
 class TreeUnpickler(reader: TastyReader, nameAtRef: NameTable) {
   def unpickle(using Context): List[Tree] = {
@@ -48,8 +42,7 @@
   def readStats(end: Addr)(using Context): List[Tree] =
     reader.until(end)(readStat)
 
-<<<<<<< HEAD
-  def readStat: Tree = reader.nextByte match {
+  def readStat(using Context): Tree = reader.nextByte match {
     case IMPORT =>
       def readSelector: ImportSelector = {
         assert(reader.nextByte == IMPORTED)
@@ -71,9 +64,6 @@
       val end  = reader.readEnd()
       val qual = readTerm
       Import(qual, reader.until(end)(readSelector))
-=======
-  def readStat(using Context): Tree = reader.nextByte match {
->>>>>>> 4b0d1625
     case TYPEDEF =>
       val start = reader.currentAddr
       reader.readByte()
@@ -178,17 +168,13 @@
   def readTerms(end: Addr)(using Context): List[Tree] =
     reader.until(end)(readTerm)
 
-<<<<<<< HEAD
-  def readTerm: Tree = reader.nextByte match {
+  def readTerm(using Context): Tree = reader.nextByte match {
     case IDENT =>
       reader.readByte()
       val name = readName
       val typ  = readType
       // TODO: assign type
       Ident(name)
-=======
-  def readTerm(using Context): Tree = reader.nextByte match {
->>>>>>> 4b0d1625
     case APPLY =>
       reader.readByte()
       val end  = reader.readEnd()
