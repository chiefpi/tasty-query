package tastyquery.ast

import scala.collection.mutable
import tastyquery.ast.Names._

import dotty.tools.tasty.TastyFormat.NameTags

object Symbols {
  val NoSymbol = new RegularSymbol(Names.EmptyTermName, null)

  abstract class Symbol private[Symbols] (val name: Name, val owner: Symbol) {
    override def toString: String = s"symbol[$name]"
    def toDebugString             = toString
  }

  object Symbol {
    def unapply(s: Symbol): Option[Name] = Some(s.name)
  }

  final class RegularSymbol(override val name: Name, override val owner: Symbol) extends Symbol(name, owner)

  abstract class DeclaringSymbol(override val name: Name, override val owner: Symbol) extends Symbol(name, owner) {
    /* A map from the name of a declaration directly inside this symbol to the corresponding symbol
     * The qualifiers on the name are not dropped. For instance, the package names are always fully qualified. */
    protected val myDeclarations: mutable.HashMap[Name, Symbol] = mutable.HashMap[Name, Symbol]()

<<<<<<< HEAD
    def addDecl(decl: Symbol): Unit         = myDeclarations(decl.name) = decl
    def getDecl(name: Name): Option[Symbol] = myDeclarations.get(name)
    def declarations: List[Symbol] = myDeclarations.values.toList
=======
    def addDecl(decl: Symbol): Unit = declarations(decl.name) = decl
    def getDecl(name: Name): Option[Symbol] = declarations.get(name)
  }
>>>>>>> 5d6b1779

    override def toDebugString: String =
      s"${super.toString} with declarations [${myDeclarations.keys.map(_.toDebugString).mkString(", ")}]"
  }

  class ClassSymbol(override val name: Name, override val owner: Symbol) extends DeclaringSymbol(name, owner)

  // TODO: typename or term name?
  class PackageClassSymbol(override val name: Name, override val owner: PackageClassSymbol)
      extends ClassSymbol(name, owner) {
    if (owner != null) {
      // A package symbol is always a declaration in its owner package
      owner.addDecl(this)
    } else {
      // Root package is the only symbol that is allowed to not have an owner
      assert(name == RootName)
    }
    def findPackageSymbol(packageName: TermName): Option[PackageClassSymbol] = packageName match {
      case _: SimpleName => getPackageDecl(packageName)
      case QualifiedName(NameTags.QUALIFIED, prefix, suffix) =>
        if (prefix == name)
          getPackageDecl(packageName)
        else
          // recurse
          findPackageSymbol(prefix).flatMap(_.findPackageSymbol(packageName))
      case _ => throw IllegalArgumentException(s"Unexpected package name: $name")
    }

    private def getPackageDecl(packageName: TermName): Option[PackageClassSymbol] =
      getDecl(packageName).map(_.asInstanceOf[PackageClassSymbol])
  }

  abstract class SymbolFactory[T <: Symbol] {
    def createSymbol(name: Name, owner: Symbol): T
    def castSymbol(symbol: Symbol): T
  }

  object RegularSymbolFactory extends SymbolFactory[RegularSymbol] {
    override def createSymbol(name: Name, owner: Symbol): RegularSymbol = new RegularSymbol(name, owner)

    override def castSymbol(symbol: Symbol): RegularSymbol = symbol.asInstanceOf[RegularSymbol]
  }

  object ClassSymbolFactory extends SymbolFactory[ClassSymbol] {
    override def createSymbol(name: Name, owner: Symbol): ClassSymbol = new ClassSymbol(name, owner)

    override def castSymbol(symbol: Symbol): ClassSymbol = symbol.asInstanceOf[ClassSymbol]
  }

  object PackageClassSymbolFactory extends SymbolFactory[PackageClassSymbol] {
    override def createSymbol(name: Name, owner: Symbol): PackageClassSymbol =
      new PackageClassSymbol(name, owner.asInstanceOf[PackageClassSymbol])

    override def castSymbol(symbol: Symbol): PackageClassSymbol = symbol.asInstanceOf[PackageClassSymbol]
  }
}<|MERGE_RESOLUTION|>--- conflicted
+++ resolved
@@ -10,7 +10,7 @@
 
   abstract class Symbol private[Symbols] (val name: Name, val owner: Symbol) {
     override def toString: String = s"symbol[$name]"
-    def toDebugString             = toString
+    def toDebugString = toString
   }
 
   object Symbol {
@@ -24,15 +24,9 @@
      * The qualifiers on the name are not dropped. For instance, the package names are always fully qualified. */
     protected val myDeclarations: mutable.HashMap[Name, Symbol] = mutable.HashMap[Name, Symbol]()
 
-<<<<<<< HEAD
-    def addDecl(decl: Symbol): Unit         = myDeclarations(decl.name) = decl
+    def addDecl(decl: Symbol): Unit = myDeclarations(decl.name) = decl
     def getDecl(name: Name): Option[Symbol] = myDeclarations.get(name)
     def declarations: List[Symbol] = myDeclarations.values.toList
-=======
-    def addDecl(decl: Symbol): Unit = declarations(decl.name) = decl
-    def getDecl(name: Name): Option[Symbol] = declarations.get(name)
-  }
->>>>>>> 5d6b1779
 
     override def toDebugString: String =
       s"${super.toString} with declarations [${myDeclarations.keys.map(_.toDebugString).mkString(", ")}]"
